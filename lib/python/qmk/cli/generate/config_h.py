--- conflicted
+++ resolved
@@ -201,20 +201,4 @@
         generate_split_config(kb_info_json, config_h_lines)
 
     # Show the results
-<<<<<<< HEAD
-    config_h = '\n'.join(config_h_lines)
-
-    if cli.args.output:
-        cli.args.output.parent.mkdir(parents=True, exist_ok=True)
-        if cli.args.output.exists():
-            cli.args.output.replace(cli.args.output.parent / (cli.args.output.name + '.bak'))
-        cli.args.output.write_text(config_h, encoding='utf-8')
-
-        if not cli.args.quiet:
-            cli.log.info('Wrote info_config.h to %s.', cli.args.output)
-
-    else:
-        print(config_h)
-=======
-    dump_lines(cli.args.output, config_h_lines, cli.args.quiet)
->>>>>>> e5823b56
+    dump_lines(cli.args.output, config_h_lines, cli.args.quiet)