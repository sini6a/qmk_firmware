# Pointing Device :id=pointing-device

Pointing Device is a generic name for a feature intended to be generic: moving the system pointer around.  There are certainly other options for it - like mousekeys - but this aims to be easily modifiable and hardware driven.  You can implement custom keys to control functionality, or you can gather information from other peripherals and insert it directly here - let QMK handle the processing for you.

To enable Pointing Device, uncomment the following line in your rules.mk:

```make
POINTING_DEVICE_ENABLE = yes
```

## Sensor Drivers

There are a number of sensors that are supported by default. Note that only one sensor can be enabled by `POINTING_DEVICE_DRIVER` at a time.  If you need to enable more than one sensor, then you need to implement it manually.

### ADNS 5050 Sensor

To use the ADNS 5050 sensor, add this to your `rules.mk`

```make
POINTING_DEVICE_DRIVER = adns5050
```

The ADNS 5050 sensor uses a serial type protocol for communication, and requires an additional light source. 

| Setting            | Description                                                         |
|--------------------|---------------------------------------------------------------------|
|`ADNS5050_SCLK_PIN` | (Required) The pin connected to the clock pin of the sensor.        |
|`ADNS5050_SDIO_PIN` | (Required) The pin connected to the data pin of the sensor.         |
|`ADNS5050_CS_PIN`   | (Required) The pin connected to the cable select pin of the sensor. |

The CPI range is 125-1375, in increments of 125. Defaults to 500 CPI.

### ADSN 9800 Sensor

To use the ADNS 9800 sensor, add this to your `rules.mk`

```make
POINTING_DEVICE_DRIVER = adns9800
```

The ADNS 9800 is an SPI driven optical sensor, that uses laser output for surface tracking. 

| Setting                | Description                                                            | Default       |
|------------------------|------------------------------------------------------------------------|---------------|
|`ADNS9800_CLOCK_SPEED`  | (Optional) Sets the clock speed that the sensor runs at.               | `2000000`     |
|`ADNS9800_SPI_LSBFIRST` | (Optional) Sets the Least/Most Significant Byte First setting for SPI. | `false`       |
|`ADNS9800_SPI_MODE`     | (Optional) Sets the SPI Mode for the sensor.                           | `3`           |
|`ADNS9800_SPI_DIVISOR`  | (Optional) Sets the SPI Divisor used for SPI communication.            | _varies_      |
|`ADNS9800_CS_PIN`       | (Required) Sets the Cable Select pin connected to the sensor.          | _not defined_ |


The CPI range is 800-8200, in increments of 200. Defaults to 1800 CPI. 

### Analog Joystick

To use an analog joystick to control the pointer, add this to your `rules.mk`

```make
POINTING_DEVICE_DRIVER = analog_joystick
```

The Analog Joystick is an analog (ADC) driven sensor.  There are a variety of joysticks that you can use for this.

| Setting                          | Description                                                                | Default       |
|----------------------------------|----------------------------------------------------------------------------|---------------|
|`ANALOG_JOYSTICK_X_AXIS_PIN`      | (Required) The pin used for the vertical/X axis.                           | _not defined_ |
|`ANALOG_JOYSTICK_Y_AXIS_PIN`      | (Required) The pin used for the horizontal/Y axis.                         | _not defined_ |
|`ANALOG_JOYSTICK_AXIS_MIN`        | (Optional) Sets the lower range to be considered movement.                 | `0`           |
|`ANALOG_JOYSTICK_AXIS_MAX`        | (Optional) Sets the upper range to be considered movement.                 | `1023`        |
|`ANALOG_JOYSTICK_SPEED_REGULATOR` | (Optional) The divisor used to slow down movement. (lower makes it faster) | `20`          |
|`ANALOG_JOYSTICK_READ_INTERVAL`   | (Optional) The interval in milliseconds between reads.                     | `10`          |
|`ANALOG_JOYSTICK_SPEED_MAX`       | (Optional) The maxiumum value used for motion.                             | `2`           |
|`ANALOG_JOYSTICK_CLICK_PIN`       | (Optional) The pin wired up to the press switch of the analog stick.       | _not defined_ |


### Cirque Trackpad

To use the Cirque Trackpad sensor, add this to your `rules.mk`:

```make
POINTING_DEVICE_DRIVER = cirque_pinnacle_i2c
```

or

```make
POINTING_DEVICE_DRIVER = cirque_pinnacle_spi
```


This supports the Cirque Pinnacle 1CA027 Touch Controller, which is used in the TM040040, TM035035 and the TM023023 trackpads. These are I2C or SPI compatible, and both configurations are supported.

| Setting                         | Description                                                                     | Default               |
|---------------------------------|---------------------------------------------------------------------------------|-----------------------|
|`CIRQUE_PINNACLE_X_LOWER`        | (Optional) The minimum reachable X value on the sensor.                         | `127`                 |
|`CIRQUE_PINNACLE_X_UPPER`        | (Optional) The maximum reachable X value on the sensor.                         | `1919`                |
|`CIRQUE_PINNACLE_Y_LOWER`        | (Optional) The minimum reachable Y value on the sensor.                         | `63`                  |
|`CIRQUE_PINNACLE_Y_UPPER`        | (Optional) The maximum reachable Y value on the sensor.                         | `1471`                |
|`CIRQUE_PINNACLE_TAPPING_TERM`   | (Optional) Length of time that a touch can be to be considered a tap.           | `TAPPING_TERM`/`200`  |
|`CIRQUE_PINNACLE_TOUCH_DEBOUNCE` | (Optional) Length of time that a touch can be to be considered a tap.           | `TAPPING_TERM`/`200`  |

| I2C Setting              | Description                                                                     | Default |
|--------------------------|---------------------------------------------------------------------------------|---------|
|`CIRQUE_PINNACLE_ADDR`    | (Required) Sets the I2C Address for the Cirque Trackpad                         | `0x2A`  |
|`CIRQUE_PINNACLE_TIMEOUT` | (Optional) The timeout for i2c communication with the trackpad in milliseconds. | `20`    |

| SPI Setting                   | Description                                                            | Default       |
|-------------------------------|------------------------------------------------------------------------|---------------|
|`CIRQUE_PINNACLE_CLOCK_SPEED`  | (Optional) Sets the clock speed that the sensor runs at.               | `1000000`     |
|`CIRQUE_PINNACLE_SPI_LSBFIRST` | (Optional) Sets the Least/Most Significant Byte First setting for SPI. | `false`       |
|`CIRQUE_PINNACLE_SPI_MODE`     | (Optional) Sets the SPI Mode for the sensor.                           | `1`           |
|`CIRQUE_PINNACLE_SPI_DIVISOR`  | (Optional) Sets the SPI Divisor used for SPI communication.            | _varies_      |
|`CIRQUE_PINNACLE_SPI_CS_PIN`   | (Required) Sets the Cable Select pin connected to the sensor.          | _not defined_ |

Default Scaling/CPI is 1024.

### Pimoroni Trackball

To use the Pimoroni Trackball module, add this to your `rules.mk`:

```make
POINTING_DEVICE_DRIVER = pimoroni_trackball
```

The Pimoroni Trackball module is a I2C based breakout board with an RGB enable trackball. 

| Setting                             | Description                                                                        | Default |
|-------------------------------------|------------------------------------------------------------------------------------|---------|
|`PIMORONI_TRACKBALL_ADDRESS`         | (Required) Sets the I2C Address for the Pimoroni Trackball.                        | `0x0A`  |
|`PIMORONI_TRACKBALL_TIMEOUT`         | (Optional) The timeout for i2c communication with the trackpad in milliseconds.    | `100`   |
|`PIMORONI_TRACKBALL_INTERVAL_MS`     | (Optional) The update/read interval for the sensor in milliseconds.                | `8`     |
|`PIMORONI_TRACKBALL_SCALE`           | (Optional) The multiplier used to generate reports from the sensor.                | `5`     |
|`PIMORONI_TRACKBALL_DEBOUNCE_CYCLES` | (Optional) The number of scan cycles used for debouncing on the ball press.        | `20`    |
|`PIMORONI_TRACKBALL_ERROR_COUNT`     | (Optional) Specifies the number of read/write errors until the sensor is disabled. | `10`  |

### PMW 3360 Sensor

To use the PMW 3360 sensor, add this to your `rules.mk`

```make
POINTING_DEVICE_DRIVER = pmw3360
```

The PMW 3360 is an SPI driven optical sensor, that uses a built in IR LED for surface tracking.

| Setting                     | Description                                                                                | Default       |
|-----------------------------|--------------------------------------------------------------------------------------------|---------------|
|`PMW3360_CS_PIN`             | (Required) Sets the Cable Select pin connected to the sensor.                              | _not defined_ |
|`PMW3360_CLOCK_SPEED`        | (Optional) Sets the clock speed that the sensor runs at.                                   | `2000000`     |
|`PMW3360_SPI_LSBFIRST`       | (Optional) Sets the Least/Most Significant Byte First setting for SPI.                     | `false`       |
|`PMW3360_SPI_MODE`           | (Optional) Sets the SPI Mode for the sensor.                                               | `3`           |
|`PMW3360_SPI_DIVISOR`        | (Optional) Sets the SPI Divisor used for SPI communication.                                | _varies_      |
<<<<<<< HEAD
|`ROTATIONAL_TRANSFORM_ANGLE` | (Optional) Allows for the sensor data to be rotated +/- 127 degrees directly in the sensor. | `0`           |
=======
|`PMW3360_LIFTOFF_DISTANCE`   | (Optional) Sets the lift off distance at run time                                          | `0x02`        |
|`ROTATIONAL_TRANSFORM_ANGLE` | (Optional) Allows for the sensor data to be rotated +/- 30 degrees directly in the sensor. | `0`           |
>>>>>>> 711a6083

The CPI range is 100-12000, in increments of 100. Defaults to 1600 CPI.


### Custom Driver

If you have a sensor type that isn't supported here, you can manually implement it, by adding these functions (with the correct implementation for your device):

```c
void           pointing_device_driver_init(void) {}
report_mouse_t pointing_device_driver_get_report(report_mouse_t mouse_report) { return mouse_report; }
uint16_t       pointing_device_driver_get_cpi(void) { return 0; }
void           pointing_device_driver_set_cpi(uint16_t cpi) {}
```

!> Ideally, new sensor hardware should be added to `drivers/sensors/` and `quantum/pointing_device_drivers.c`, but there may be cases where it's very specific to the hardware.  So these functions are provided, just in case. 

## Common Configuration

| Setting                       | Description                                                           | Default       |
|-------------------------------|-----------------------------------------------------------------------|---------------|
|`POINTING_DEVICE_ROTATION_90`  | (Optional) Rotates the X and Y data by  90 degrees.                   | _not defined_ |
|`POINTING_DEVICE_ROTATION_180` | (Optional) Rotates the X and Y data by 180 degrees.                   | _not defined_ |
|`POINTING_DEVICE_ROTATION_270` | (Optional) Rotates the X and Y data by 270 degrees.                   | _not defined_ |
|`POINTING_DEVICE_INVERT_X`     | (Optional) Inverts the X axis report.                                 | _not defined_ |
|`POINTING_DEVICE_INVERT_Y`     | (Optional) Inverts the Y axis report.                                 | _not defined_ |
|`POINTING_DEVICE_MOTION_PIN`   | (Optional) If supported, will only read from sensor if pin is active. | _not defined_ |


## Callbacks and Functions 

| Function                          | Description                                                                                                                            |
|-----------------------------------|----------------------------------------------------------------------------------------------------------------------------------------|
| `pointing_device_init_kb(void)`                            | Callback to allow for keyboard level initialization. Useful for additional hardware sensors.                  |
| `pointing_device_init_user(void)`                          | Callback to allow for user level initialization. Useful for additional hardware sensors.                      |
| `pointing_device_task_kb(mouse_report)`                    | Callback that sends sensor data, so keyboard code can intercept and modify the data.  Returns a mouse report. |
| `pointing_device_task_user(mouse_report)`                  | Callback that sends sensor data, so user coe can intercept and modify the data.  Returns a mouse report.      |
| `pointing_device_handle_buttons(buttons, pressed, button)` | Callback to handle hardware button presses. Returns a `uint8_t`.                                              |
| `pointing_device_get_cpi(void)`                            | Gets the current CPI/DPI setting from the sensor, if supported.                                               |
| `pointing_device_set_cpi(uint16_t)`                        | Sets the CPI/DPI, if supported.                                                                               |
| `pointing_device_get_report(void)`                         | Returns the current mouse report (as a `mouse_report_t` data structure).                                      | 
| `pointing_device_set_report(mouse_report)`                 | Sets the mouse report to the assigned `mouse_report_t` data structured passed to the function.                | 
| `pointing_device_send(void)`                               | Sends the current mouse report to the host system.  Function can be replaced.                                 | 
| `has_mouse_report_changed(old, new)`                       | Compares the old and new `mouse_report_t` data and returns true only if it has changed.                       |


# Manipulating Mouse Reports

The report_mouse_t (here "mouseReport") has the following properties:

* `mouseReport.x` - this is a signed int from -127 to 127 (not 128, this is defined in USB HID spec) representing movement (+ to the right, - to the left) on the x axis.
* `mouseReport.y` - this is a signed int from -127 to 127 (not 128, this is defined in USB HID spec) representing movement (+ upward, - downward) on the y axis.
* `mouseReport.v` - this is a signed int from -127 to 127 (not 128, this is defined in USB HID spec) representing vertical scrolling (+ upward, - downward).
* `mouseReport.h` - this is a signed int from -127 to 127 (not 128, this is defined in USB HID spec) representing horizontal scrolling (+ right, - left).
* `mouseReport.buttons` - this is a uint8_t in which all 8 bits are used.  These bits represent the mouse button state - bit 0 is mouse button 1, and bit 7 is mouse button 8.

To manually manipulate the mouse reports outside of the `pointing_device_task_*` functions, you can use:

* `pointing_device_get_report()` - Returns the current report_mouse_t that represents the information sent to the host computer
* `pointing_device_set_report(report_mouse_t newMouseReport)` - Overrides and saves the report_mouse_t to be sent to the host computer
* `pointing_device_send()` - Sends the mouse report to the host and zeroes out the report. 

When the mouse report is sent, the x, y, v, and h values are set to 0 (this is done in `pointing_device_send()`, which can be overridden to avoid this behavior).  This way, button states persist, but movement will only occur once.  For further customization, both `pointing_device_init` and `pointing_device_task` can be overridden.

Additionally, by default, `pointing_device_send()` will only send a report when the report has actually changed.  This prevents it from continuously sending mouse reports, which will keep the host system awake.  This behavior can be changed by creating your own `pointing_device_send()` function.

Also, you use the `has_mouse_report_changed(new, old)` function to check to see if the report has changed.

## Example

In the following example, a custom key is used to click the mouse and scroll 127 units vertically and horizontally, then undo all of that when released - because that's a totally useful function.  Listen, this is an example:

```c
case MS_SPECIAL:
    report_mouse_t currentReport = pointing_device_get_report();
    if (record->event.pressed) {
        currentReport.v = 127;
        currentReport.h = 127;
        currentReport.buttons |= MOUSE_BTN1;  // this is defined in report.h
    } else {
        currentReport.v = -127;
        currentReport.h = -127;
        currentReport.buttons &= ~MOUSE_BTN1;
    }
    pointing_device_set_report(currentReport);
    pointing_device_send();
    break;
```

Recall that the mouse report is set to zero (except the buttons) whenever it is sent, so the scrolling would only occur once in each case.<|MERGE_RESOLUTION|>--- conflicted
+++ resolved
@@ -150,12 +150,8 @@
 |`PMW3360_SPI_LSBFIRST`       | (Optional) Sets the Least/Most Significant Byte First setting for SPI.                     | `false`       |
 |`PMW3360_SPI_MODE`           | (Optional) Sets the SPI Mode for the sensor.                                               | `3`           |
 |`PMW3360_SPI_DIVISOR`        | (Optional) Sets the SPI Divisor used for SPI communication.                                | _varies_      |
-<<<<<<< HEAD
-|`ROTATIONAL_TRANSFORM_ANGLE` | (Optional) Allows for the sensor data to be rotated +/- 127 degrees directly in the sensor. | `0`           |
-=======
 |`PMW3360_LIFTOFF_DISTANCE`   | (Optional) Sets the lift off distance at run time                                          | `0x02`        |
 |`ROTATIONAL_TRANSFORM_ANGLE` | (Optional) Allows for the sensor data to be rotated +/- 30 degrees directly in the sensor. | `0`           |
->>>>>>> 711a6083
 
 The CPI range is 100-12000, in increments of 100. Defaults to 1600 CPI.
 
