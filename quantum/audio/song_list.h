--- conflicted
+++ resolved
@@ -141,7 +141,6 @@
     E__NOTE(_E5),          \
     E__NOTE(_D5),
 
-<<<<<<< HEAD
 #define UNICODE_WINDOWS \
     E__NOTE(_B5),       \
     S__NOTE(_E6),
@@ -149,7 +148,7 @@
 #define UNICODE_LINUX \
     E__NOTE(_E6),     \
     S__NOTE(_B5),
-=======
+
 #define COIN_SOUND \
     E__NOTE(_A5  ),      \
     HD_NOTE(_E6  ),
@@ -176,6 +175,5 @@
     Q__NOTE(_E5),     \
     Q__NOTE(_GS5),     \
     HD_NOTE(_C6),
->>>>>>> 942f2cce
 
 #endif